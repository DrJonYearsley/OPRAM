#!/snap/bin/julia -p 8

#!/opt/homebrew/bin/julia -p 3
#
# Julia script to run the degree day development model from Met Eireann's
# gridded data (read gridded data directly from Met Eireann's csv files)
#
# Jon Yearsley (jon.yearsley@ucd.ie)
# 4th July 2024
#
# +++++++++++++++++++++++++++++++++++++++++++++++++++++++++++++++++++



# Load packages that will be used
using Distributed;
using CSV;
using JLD2;



<<<<<<< HEAD
nNodes = 3;        # Number of compute nodes to use (if in interactive)
meteoYear = 2010:2021   # Years to run model
=======
nNodes = 1;        # Number of compute nodes to use (if in interactive)
meteoYear = 2018  # Years to run model (could be single year or yearStart:yearEnd)
>>>>>>> fa517ec9
saveToFile = true;   # If true save the result to a file
gridFile = "IE_grid_locations.csv"  # File containing a 1km grid of lats and longs over Ireland 
# (used for daylength calculations as well as importing and thining of meteo data)

# Factor to think the spatial grid (2 means sample every 2 km, 5 = sample every 5km)
thinFactor = 1;

# Define species parameters
outPrefix = "pseudips";   # Prefix to use for results files
# Important:
# outPrefix must correspond to part of the variable name 
# for the species parameters. For example, "dummy" if the 
# variable dummy_species is to be used in the model, or "agrius" 
# if the pre-defined parameters for agrilus_anxius are to be used.

# Predefined species are:
#  :agrilus_anxius
#  :halyomorpha_halys
#  :ips_cembrae
#  :ips_duplicatus
#  :ips_sexdentatus
#  :ips_typographus
#  :leptinotarsa_decemlineata
#  :oulema_melanopus
#  :pseudips_mexicanus
#  :spodoptera_frugiperda

# Pre-defined parameters for some species are in species_params.jl
# or you can define your own parameters below in dummy_species
dummy_species = (base_temperature=1.7f0,            # Degrees C
  threshold=1004.0f0,                        # Degrees C
  diapause_photoperiod=missing,              # Hours
  diapause_temperature=missing);             # Degrees C


# =========================================================
# =========================================================

# Specify directories for import and export of data

if isdir("//home//jon//Desktop//OPRAM")
  outDir = "//home//jon//Desktop//OPRAM//results//"
  dataDir = "//home//jon//DATA//OPRAM//"
  meteoDir_IE = "//home//jon//DATA//OPRAM//Irish_Climate_Data//"
  meteoDir_NI = "//home//jon//DATA//OPRAM//Northern_Ireland_Climate_Data//"

elseif isdir("//users//jon//Google Drive//My Drive//Projects//DAFM_OPRAM//R")
  outDir = "//users//jon//Google Drive//My Drive//Projects//DAFM_OPRAM//results//"
  dataDir = "//users//jon//Google Drive//My Drive//Projects//DAFM_OPRAM//Data//"
  meteoDir_IE = "//users//jon//Google Drive//My Drive//Projects//DAFM_OPRAM//Data//Irish Climate Data//"
  meteoDir_NI = "//users//jon//Google Drive//My Drive//Projects//DAFM_OPRAM//Data//Northern_Ireland_Climate_Data//"

elseif isdir("//users//jon//Desktop//OPRAM//")
  outDir = "//users//jon//Desktop//OPRAM//results//"
  dataDir = "//users//jon//Desktop//OPRAM//"
  meteoDir_IE = "//users//jon//Desktop//OPRAM//Irish_Climate_Data//"
  meteoDir_NI = "//users//jon//Desktop//OPRAM//Northern_Ireland_Climate_Data//"
end


# Make directory for the output prefix if one doesn't exist
if !isdir(joinpath(outDir, outPrefix))
  @info "Making directory " * outPrefix
  mkpath(joinpath(outDir, outPrefix))
end
outDir = joinpath(outDir, outPrefix)



# =========================================================
# =========================================================

if isinteractive() & nworkers() == 1
  # Enable multiple nodes 
  addprocs(nNodes)
end


@info "Workers : $(workers())"
@info "Interactive Session: $(isinteractive())"


@everywhere using SharedArrays
@everywhere using DataFrames;



# =========================================================
# =========================================================

# Include the functions to import the data and run the degree day model
include("GDD_functions.jl")
include("species_params.jl")




# =========================================================
# =========================================================

# Find species data corresponding to outPrefix and set this as the variable params
species_params = filter(x -> occursin(outPrefix, string(x)), names(Main))
if length(species_params) > 0
  @info "Using parameters for species " * string(species_params[1])
  params = eval(species_params[1])    # Define parameters to use
else
  @error "Species parameters not found"
end




# =========================================================
# =========================================================
# Import location data and thin it using thinFactor

# Import grid location data
grid = CSV.read(joinpath([dataDir, gridFile]), DataFrame);

# Sort locations in order of IDs
grid = grid[sortperm(grid.ID), :];

# Thin the locations  using the thinFactor
thinInd = findall(mod.(grid.east, (thinFactor * 1e3)) .< 1e-8 .&& mod.(grid.north, (thinFactor * 1e3)) .< 1e-8);

grid_thin = grid[thinInd, :];





# =========================================================
# =========================================================
# Start the main loop of the program


for year in meteoYear
  # Import weather data along with location and day of year
  @info "Calculating for starting year " * string(year)
<<<<<<< HEAD
  @info "Importing meteo data"
=======
>>>>>>> fa517ec9
  @time "Imported meteo data" meteo = read_meteo(year, meteoDir_IE, meteoDir_NI, grid_thin)

  @info "Preparing data for the model"

  # Calculate average temp (first element of meteo) minus the base temp
  GDD = meteo[1] .- params.base_temperature

  # Calculate days where development updates
  gdd_update = GDD .> 0

  # List ID's for all GDDs above the base temp
  idx = findall(gdd_update)    # Gives row, column coords of non-zero elements in gdd_update
  IDvec = [convert(Int32, idx[i][2]) for i in eachindex(idx)]  # Location ID index (column coord in idx)

  # Add in diapause (if necessary)
  if !ismissing(params.diapause_photoperiod)
    # Calulate day of year for all points where GDD > base temp
    DOY = [meteo[2][idx[i][1]] for i in eachindex(idx)]

    if ismissing(params.diapause_temperature)   # diapause determine by photoperiod
      no_overwinter = photoperiod(grid_thin.latitude, DOY, params.diapause_photoperiod) 
    else # diapause determined by photoperiod (if day length is decreasing) and temp
      no_overwinter = photoperiod(grid_thin.latitude, DOY, params.diapause_photoperiod).||
                      GDD[gdd_update] .> (params.diapause_temperature - params.base_temperature)
    end

    # Update gdd_update, idx and IDvec to remove overwintering days
    gdd_update[gdd_update] = no_overwinter
    idx = idx[no_overwinter]
    IDvec = IDvec[no_overwinter]

    # Free up some memory
    DOY = nothing
    latitude = nothing
    no_overwinter = nothing
  end

  # Make GDD array a 1D shared array
  GDDsh = SharedArray{Float32,1}(GDD[gdd_update])

  # Find indices separatng different locations
  ind = vec(sum(gdd_update, dims=1))
  locInd2 = accumulate(+, ind)  # End locations
  locInd1 = vcat(1, locInd2[1:end-1] .+ 1)


  # Create a shared array to hold results for every day when GDD updates
  result = SharedArray{Int16,2}(sum(gdd_update), 3)

  # Fill the first column of results
  result[:, 1] = [idx[i][1] for i in eachindex(idx)]  # Calculate day of year
  result[:, 2] .= Int16(-1)
  result[:, 3] .= Int16(-1)

  # Free up more memory
  meteo = nothing     # Remove the meteo data
  gdd_update = nothing
  GDD = nothing
  idx = nothing



  # Loop over all locations and run the model
  @info "Running the model"

  @everywhere thresh = convert(Float32, $params.threshold)
  @time "looping around locations" location_loop!(locInd1, locInd2, result, GDDsh, thresh)

  @info "Saving the results"

  # Remove rows that have emergeDOY<=0 
  idxKeep = result[:, 2] .> 0

  # # Find locations with no data!
  # sp =  setdiff(unique(IDvec), unique(IDvec[idxKeep]))
  # scatter(grid_thin.east, grid_thin.north, markersize=0.5)
  # scatter!(grid_thin.east[sp], grid_thin.north[sp], markersize=2, color="red")

  # Remove rows where the final prediction doesn't change (they can be recalculated later)
  idxKeep2 = (IDvec[1:end-1] .!= IDvec[2:end]) .|| (IDvec[1:end-1] .== IDvec[2:end] .&& result[1:end-1, 2] .!= result[2:end, 2])
  push!(idxKeep2, true)    # Add a true value at the end

  # Remove all but the first result with DOY >= 365 (results only for 1 year)
  # Keep data with DOY<=365 or when DOY>365 and the previous result was less than 365
  idxKeep3 = result[2:end, 1] .<= 365 .|| (IDvec[1:end-1] .== IDvec[2:end] .&& (result[1:end-1, 1] .< 365 .&& result[2:end, 1] .>= 365))
  pushfirst!(idxKeep3, true)    # Add a true value at the start

  # Combine all 3 indices together
  idxKeep = idxKeep .&& idxKeep2 .&& idxKeep3


  # Create a data frame, using real location ID (second element of meteo)
  tm = DataFrame(ID=grid_thin.ID[IDvec[idxKeep]], DOY=result[idxKeep, 1], emergeDOY=result[idxKeep, 2])


  # # Save the results (replacing ID indices with original ID values)
  # CSV.write(joinpath([outDir,"result_" * outPrefix * string(year) * "_par_thin" * string(thinFactor) * ".csv"]), tm)

  # Save using jld2 format
  save_object(joinpath([outDir, "result_" * outPrefix * string(year) * "_par_thin" * string(thinFactor) * ".jld2"]), tm)


end

if isinteractive()
  # Remove parallel nodes
  a = workers()
  rmprocs(a)
end

<|MERGE_RESOLUTION|>--- conflicted
+++ resolved
@@ -19,13 +19,8 @@
 
 
 
-<<<<<<< HEAD
 nNodes = 3;        # Number of compute nodes to use (if in interactive)
 meteoYear = 2010:2021   # Years to run model
-=======
-nNodes = 1;        # Number of compute nodes to use (if in interactive)
-meteoYear = 2018  # Years to run model (could be single year or yearStart:yearEnd)
->>>>>>> fa517ec9
 saveToFile = true;   # If true save the result to a file
 gridFile = "IE_grid_locations.csv"  # File containing a 1km grid of lats and longs over Ireland 
 # (used for daylength calculations as well as importing and thining of meteo data)
@@ -165,10 +160,7 @@
 for year in meteoYear
   # Import weather data along with location and day of year
   @info "Calculating for starting year " * string(year)
-<<<<<<< HEAD
   @info "Importing meteo data"
-=======
->>>>>>> fa517ec9
   @time "Imported meteo data" meteo = read_meteo(year, meteoDir_IE, meteoDir_NI, grid_thin)
 
   @info "Preparing data for the model"
